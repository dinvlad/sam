--- conflicted
+++ resolved
@@ -67,7 +67,7 @@
   }
 
   def setGroupMembers(samRoutes: TestSamRoutes, members: Set[WorkbenchEmail], expectedStatus: StatusCode): Unit = {
-    Put(s"/api/group/$groupId/members", members) ~> samRoutes.route ~> check {
+    Put(s"/api/group/$groupId/member", members) ~> samRoutes.route ~> check {
       status shouldEqual expectedStatus
     }
   }
@@ -98,14 +98,7 @@
     val newGuyRoutes = new TestSamRoutes(samRoutes.resourceService, samRoutes.userService, samRoutes.statusService, samRoutes.managedGroupService, newGuy, samRoutes.mockDirectoryDao)
     assertCreateUser(newGuyRoutes)
 
-<<<<<<< HEAD
     setGroupMembers(samRoutes, Set(newGuyEmail), expectedStatus = StatusCodes.Created)
-=======
-    val members = Set(newGuyEmail)
-    Put(s"/api/group/$groupId/member", members) ~> samRoutes.route ~> check {
-      status shouldEqual StatusCodes.Created
-    }
->>>>>>> 9b230064
 
     assertGetGroup(newGuyRoutes)
   }
@@ -204,14 +197,7 @@
     val newGuy = makeOtherUser(samRoutes)
     assertCreateUser(newGuy.routes)
 
-<<<<<<< HEAD
     setGroupMembers(samRoutes, Set(newGuy.email), expectedStatus = StatusCodes.Created)
-=======
-    val members = Set(newGuy.email)
-    Put(s"/api/group/$groupId/member", members) ~> samRoutes.route ~> check {
-      status shouldEqual StatusCodes.Created
-    }
->>>>>>> 9b230064
 
     Get(s"/api/group/$groupId/member") ~> newGuy.routes.route ~> check {
       status shouldEqual StatusCodes.NotFound
@@ -219,22 +205,10 @@
   }
 
   it should "fail with 404 when the requesting user is not in the group" in {
-<<<<<<< HEAD
     withUserNotInGroup(TestSamRoutes(resourceTypes)) { nonMemberRoutes =>
       Get(s"/api/group/$groupId/members") ~> nonMemberRoutes.route ~> check {
         status shouldEqual StatusCodes.NotFound
       }
-=======
-    val defaultRoutes = TestSamRoutes(resourceTypes)
-    assertCreateGroup(defaultRoutes)
-    assertGetGroup(defaultRoutes)
-
-    val theDude = UserInfo(OAuth2BearerToken("tokenDude"), WorkbenchUserId("ElDudarino"), WorkbenchEmail("ElDudarino@example.com"), 0)
-    val dudesRoutes = new TestSamRoutes(defaultRoutes.resourceService, defaultRoutes.userService, defaultRoutes.statusService, defaultRoutes.managedGroupService, theDude, defaultRoutes.mockDirectoryDao)
-
-    Get(s"/api/group/$groupId/member") ~> dudesRoutes.route ~> check {
-      status shouldEqual StatusCodes.NotFound
->>>>>>> 9b230064
     }
   }
 
@@ -276,14 +250,7 @@
     val newGuy = makeOtherUser(samRoutes)
     assertCreateUser(newGuy.routes)
 
-<<<<<<< HEAD
     setGroupMembers(samRoutes, Set(newGuy.email), expectedStatus = StatusCodes.Created)
-=======
-    val members = Set(newGuy.email)
-    Put(s"/api/group/$groupId/member", members) ~> samRoutes.route ~> check {
-      status shouldEqual StatusCodes.Created
-    }
->>>>>>> 9b230064
   }
 
   it should "fail with 404 when the requesting user is not in the admin policy for the group" in {
@@ -292,14 +259,7 @@
 
     val newGuy = makeOtherUser(samRoutes)
 
-<<<<<<< HEAD
     setGroupMembers(newGuy.routes, Set(newGuy.email), expectedStatus = StatusCodes.NotFound)
-=======
-    val members = Set(newGuy.email)
-    Put(s"/api/group/$groupId/member", members) ~> newGuy.routes.route ~> check {
-      status shouldEqual StatusCodes.NotFound
-    }
->>>>>>> 9b230064
   }
 
   it should "fail with 404 when the group does not exist" in {
@@ -307,14 +267,7 @@
 
     val newGuy = makeOtherUser(samRoutes)
 
-<<<<<<< HEAD
     setGroupMembers(samRoutes, Set(newGuy.email), expectedStatus = StatusCodes.NotFound)
-=======
-    val members = Set(newGuy.email)
-    Put(s"/api/group/$groupId/member", members) ~> samRoutes.route ~> check {
-      status shouldEqual StatusCodes.NotFound
-    }
->>>>>>> 9b230064
   }
 
   it should "fail with 500 when any of the email addresses being added are invalid" in {
@@ -349,14 +302,7 @@
     val newGuy = makeOtherUser(samRoutes)
     assertCreateUser(newGuy.routes)
 
-<<<<<<< HEAD
     setGroupMembers(samRoutes, Set(newGuy.email), expectedStatus = StatusCodes.Created)
-=======
-    val members = Set(newGuy.email)
-    Put(s"/api/group/$groupId/member", members) ~> samRoutes.route ~> check {
-      status shouldEqual StatusCodes.Created
-    }
->>>>>>> 9b230064
 
     Get(s"/api/group/$groupId/admin") ~> newGuy.routes.route ~> check {
       status shouldEqual StatusCodes.NotFound
@@ -364,22 +310,10 @@
   }
 
   it should "fail with 404 when the requesting user is not in the group" in {
-<<<<<<< HEAD
     withUserNotInGroup(TestSamRoutes(resourceTypes)) { nonMemberRoutes =>
-      Get(s"/api/group/$groupId/admins") ~> nonMemberRoutes.route ~> check {
+      Get(s"/api/group/$groupId/admin") ~> nonMemberRoutes.route ~> check {
         status shouldEqual StatusCodes.NotFound
       }
-=======
-    val defaultRoutes = TestSamRoutes(resourceTypes)
-    assertCreateGroup(defaultRoutes)
-    assertGetGroup(defaultRoutes)
-
-    val theDude = UserInfo(OAuth2BearerToken("tokenDude"), WorkbenchUserId("ElDudarino"), WorkbenchEmail("ElDudarino@example.com"), 0)
-    val dudesRoutes = new TestSamRoutes(defaultRoutes.resourceService, defaultRoutes.userService, defaultRoutes.statusService, defaultRoutes.managedGroupService, theDude, defaultRoutes.mockDirectoryDao)
-
-    Get(s"/api/group/$groupId/admin") ~> dudesRoutes.route ~> check {
-      status shouldEqual StatusCodes.NotFound
->>>>>>> 9b230064
     }
   }
 
@@ -634,7 +568,7 @@
   it should "fail with 404 when the group does not exist" in {
     val samRoutes = TestSamRoutes(resourceTypes)
 
-    Get(s"/api/group/$groupId/admins") ~> samRoutes.route ~> check {
+    Get(s"/api/group/$groupId/admin") ~> samRoutes.route ~> check {
       status shouldEqual StatusCodes.NotFound
     }
   }
