package org.broadinstitute.dsde.workbench.sam.service

import java.util.UUID
import javax.naming.directory.{AttributeInUseException, NoSuchAttributeException}

import akka.http.scaladsl.model.StatusCodes
import com.typesafe.scalalogging.LazyLogging
import org.broadinstitute.dsde.workbench.model._
import org.broadinstitute.dsde.workbench.sam._
import org.broadinstitute.dsde.workbench.sam.directory.DirectoryDAO
import org.broadinstitute.dsde.workbench.sam.model._
import org.broadinstitute.dsde.workbench.sam.openam.AccessPolicyDAO

import scala.concurrent.{ExecutionContext, Future}
import scala.util.Success

/**
  * Created by mbemis on 5/22/17.
  */
class ResourceService(private val resourceTypes: Map[ResourceTypeName, ResourceType], val accessPolicyDAO: AccessPolicyDAO, val directoryDAO: DirectoryDAO, val cloudExtensions: CloudExtensions, val emailDomain: String)(implicit val executionContext: ExecutionContext) extends LazyLogging {
  def getResourceTypes(): Future[Map[ResourceTypeName, ResourceType]] = {
    Future.successful(resourceTypes)
  }

  def getResourceType(name: ResourceTypeName): Future[Option[ResourceType]] = {
    Future.successful(resourceTypes.get(name))
  }

  def createResourceType(resourceType: ResourceType): Future[ResourceTypeName] = {
    accessPolicyDAO.createResourceType(resourceType.name)
  }

  def createResource(resourceType: ResourceType, resourceId: ResourceId, userInfo: UserInfo): Future[Resource] = {
    accessPolicyDAO.createResource(Resource(resourceType.name, resourceId)) flatMap { resource =>
      val role = resourceType.roles.find(_.roleName == resourceType.ownerRoleName).getOrElse(throw new WorkbenchException(s"owner role ${resourceType.ownerRoleName} does not exist in $resourceType"))
      val subjects: Set[WorkbenchSubject] = Set(userInfo.userId)
      val resourceAndPolicyName = ResourceAndPolicyName(resource, AccessPolicyName(role.roleName.value))

      createPolicy(resourceAndPolicyName, subjects, Set(role.roleName), Set.empty).map {_ => Resource(resourceType.name, resourceId)}
    }
  }

  def createPolicy(resourceAndPolicyName: ResourceAndPolicyName, members: Set[WorkbenchSubject], roles: Set[ResourceRoleName], actions: Set[ResourceAction]): Future[AccessPolicy] = {
    createPolicy(resourceAndPolicyName, members, generateGroupEmail(), roles, actions)
  }

  def createPolicy(resourceAndPolicyName: ResourceAndPolicyName, members: Set[WorkbenchSubject], email: WorkbenchEmail, roles: Set[ResourceRoleName], actions: Set[ResourceAction]): Future[AccessPolicy] = {
    accessPolicyDAO.createPolicy(AccessPolicy(resourceAndPolicyName, members, email, roles, actions))
  }

  def listUserAccessPolicies(resourceType: ResourceType, userInfo: UserInfo): Future[Set[ResourceIdAndPolicyName]] = {
    accessPolicyDAO.listAccessPolicies(resourceType.name, userInfo.userId)
  }

  def deleteResource(resource: Resource): Future[Unit] = {
    for {
      policiesToDelete <- accessPolicyDAO.listAccessPolicies(resource)
      _ <- Future.traverse(policiesToDelete) {accessPolicyDAO.deletePolicy}
      _ <- accessPolicyDAO.deleteResource(resource)
    } yield ()
  }

  def hasPermission(resource: Resource, action: ResourceAction, userInfo: UserInfo): Future[Boolean] = {
    listUserResourceActions(resource, userInfo).map { _.contains(action) }
  }

  def listUserResourceActions(resource: Resource, userInfo: UserInfo): Future[Set[ResourceAction]] = {
    def roleActions(resourceTypeOption: Option[ResourceType], resourceRoleName: ResourceRoleName) = {
      val maybeActions = for {
        resourceType <- resourceTypeOption
        role <- resourceType.roles.find(_.roleName == resourceRoleName)
      } yield {
        role.actions
      }
      maybeActions.getOrElse(Set.empty)
    }

    for {
      resourceType <- getResourceType(resource.resourceTypeName)
      policies <- listResourceAccessPoliciesForUser(resource, userInfo)
    } yield {
      policies.flatMap(policy => policy.actions ++ policy.roles.flatMap(roleActions(resourceType, _)))
    }
  }

  def listUserResourceRoles(resource: Resource, userInfo: UserInfo): Future[Set[ResourceRoleName]] = {
    listResourceAccessPoliciesForUser(resource, userInfo).map { matchingPolicies =>
      matchingPolicies.flatMap(_.roles)
    }
  }

  private def listResourceAccessPoliciesForUser(resource: Resource, userInfo: UserInfo): Future[Set[AccessPolicy]] = {
    accessPolicyDAO.listAccessPoliciesForUser(resource, userInfo.userId)
  }

  //Overwrites an existing policy (keyed by resourceType/resourceId/policyName), saves a new one if it doesn't exist yet
  def overwritePolicy(resourceType: ResourceType, policyName: AccessPolicyName, resource: Resource, policyMembership: AccessPolicyMembership): Future[AccessPolicy] = {
    mapEmailsToSubjects(policyMembership.memberEmails).flatMap { members: Map[WorkbenchEmail, Option[WorkbenchSubject]] =>
      validatePolicy(resourceType, policyMembership, members)

<<<<<<< HEAD
    val subjectsFromEmails = Future.traverse(policyMembership.memberEmails) {
      directoryDAO.loadSubjectFromEmail
    }.map(_.flatten)

    subjectsFromEmails.flatMap { members =>
      val resourceAndPolicyName = ResourceAndPolicyName(resource, policyName)
=======
      val resourceAndPolicyName = ResourceAndPolicyName(resource, policyName)
      val email = generateGroupEmail(policyName, resource)
      val workbenchSubjects = members.values.flatten.toSet
      val newPolicy = AccessPolicy(resourceAndPolicyName, workbenchSubjects, email, policyMembership.roles, policyMembership.actions)
>>>>>>> 726df512

      accessPolicyDAO.loadPolicy(resourceAndPolicyName).flatMap {
        case None => createPolicy(resourceAndPolicyName, members, generateGroupEmail(), policyMembership.roles, policyMembership.actions)
        case Some(accessPolicy) => accessPolicyDAO.overwritePolicy(AccessPolicy(resourceAndPolicyName, members, accessPolicy.email, policyMembership.roles, policyMembership.actions ))
      } andThen {
        case Success(policy) => fireGroupUpdateNotification(policy.id)
      }
    }
  }

  private def mapEmailsToSubjects(workbenchEmails: Set[WorkbenchEmail]): Future[Map[WorkbenchEmail, Option[WorkbenchSubject]]] = {
    val eventualSubjects = workbenchEmails.map { workbenchEmail =>
      directoryDAO.loadSubjectFromEmail(workbenchEmail).map(workbenchEmail -> _)
    }

    Future.sequence(eventualSubjects).map(_.toMap)
  }

  // When validating the policy, we want to collect each entity that was problematic and report that back using ErrorReports
  private def validatePolicy(resourceType: ResourceType, policyMembership: AccessPolicyMembership, members: Map[WorkbenchEmail, Option[WorkbenchSubject]]) = {
    val validationErrors = validateMemberEmails(members) ++ validateActions(resourceType, policyMembership) ++ validateRoles(resourceType, policyMembership)
    if (validationErrors.nonEmpty)
      throw new WorkbenchExceptionWithErrorReport(ErrorReport(StatusCodes.BadRequest, "You have specified an invalid policy", validationErrors.toSeq))
  }

  // Keys are the member email addresses we want to add to the policy, values are the corresponding result of trying to lookup the
  // subject in the Directory using that email address.  If we failed to find a matching subject, then that's not good
  private def validateMemberEmails(emailsToSubjects: Map[WorkbenchEmail, Option[WorkbenchSubject]]): Option[ErrorReport] = {
    val invalidEmails = emailsToSubjects.collect { case (email, None) => email }
    if (invalidEmails.nonEmpty) {
      val emailCauses = invalidEmails.map { workbenchEmail => ErrorReport(s"Invalid member email: ${workbenchEmail}")}
      Some(ErrorReport(s"You have specified at least one invalid member email", emailCauses.toSeq))
    } else None
  }

  private def validateRoles(resourceType: ResourceType, policyMembership: AccessPolicyMembership): Option[ErrorReport] = {
    val invalidRoles = policyMembership.roles -- resourceType.roles.map(_.roleName)
    if (invalidRoles.nonEmpty) {
      val roleCauses = invalidRoles.map { resourceRoleName => ErrorReport(s"Invalid role: ${resourceRoleName}")}
      Some(ErrorReport(s"You have specified an invalid role for resource type ${resourceType.name}. Valid roles are: ${resourceType.roles.map(_.roleName).mkString(", ")}", roleCauses.toSeq))
    } else None
  }

  private def validateActions(resourceType: ResourceType, policyMembership: AccessPolicyMembership): Option[ErrorReport] = {
    val invalidActions = policyMembership.actions.filter(a => !resourceType.actionPatterns.exists(_.matches(a)))
    if (invalidActions.nonEmpty) {
      val actionCauses = invalidActions.map { resourceAction => ErrorReport(s"Invalid action: ${resourceAction}") }
      Some(ErrorReport(s"You have specified an invalid action for resource type ${resourceType.name}. Valid actions are: ${resourceType.actionPatterns.mkString(", ")}", actionCauses.toSeq))
    } else None
  }

  private def fireGroupUpdateNotification(groupId: WorkbenchGroupIdentity) = {
    cloudExtensions.onGroupUpdate(Seq(groupId)) recover {
      case t: Throwable =>
        logger.error(s"error calling cloudExtensions.onGroupUpdate for $groupId", t)
        throw t
    }
  }

  def addSubjectToPolicy(resourceAndPolicyName: ResourceAndPolicyName, subject: WorkbenchSubject): Future[Unit] = {
    directoryDAO.addGroupMember(resourceAndPolicyName, subject) recover {
      case _: AttributeInUseException => // subject is already there
    } andThen {
      case Success(_) => fireGroupUpdateNotification(resourceAndPolicyName)
    }
  }

  def removeSubjectFromPolicy(resourceAndPolicyName: ResourceAndPolicyName, subject: WorkbenchSubject): Future[Unit] = {
    directoryDAO.removeGroupMember(resourceAndPolicyName, subject) recover {
      case _: NoSuchAttributeException => // subject already gone
    } andThen {
      case Success(_) => fireGroupUpdateNotification(resourceAndPolicyName)
    }
  }

  private def loadAccessPolicyWithEmails(policy: AccessPolicy): Future[AccessPolicyMembership] = {
    val users = policy.members.collect { case userId: WorkbenchUserId => userId }
    val groups = policy.members.collect { case groupName: WorkbenchGroupName => groupName }

    for {
      userEmails <- directoryDAO.loadUsers(users)
      groupEmails <- directoryDAO.loadGroups(groups)
    } yield AccessPolicyMembership(userEmails.toSet[WorkbenchUser].map(_.email) ++ groupEmails.map(_.email), policy.actions, policy.roles)
  }

  def listResourcePolicies(resource: Resource): Future[Set[AccessPolicyResponseEntry]] = {
    accessPolicyDAO.listAccessPolicies(resource).flatMap { policies =>
      Future.sequence(policies.map { policy =>
        loadAccessPolicyWithEmails(policy).map { membership =>
          AccessPolicyResponseEntry(policy.id.accessPolicyName, membership, policy.email)
        }
      })
    }
  }

  def loadResourcePolicy(resourceAndPolicyName: ResourceAndPolicyName): Future[Option[AccessPolicyMembership]] = {
    accessPolicyDAO.loadPolicy(resourceAndPolicyName).flatMap {
      case Some(policy) => loadAccessPolicyWithEmails(policy).map(Option(_))
      case None => Future.successful(None)
    }
  }

  private def generateGroupEmail() = WorkbenchEmail(s"policy-${UUID.randomUUID}@$emailDomain")
}<|MERGE_RESOLUTION|>--- conflicted
+++ resolved
@@ -98,19 +98,9 @@
     mapEmailsToSubjects(policyMembership.memberEmails).flatMap { members: Map[WorkbenchEmail, Option[WorkbenchSubject]] =>
       validatePolicy(resourceType, policyMembership, members)
 
-<<<<<<< HEAD
-    val subjectsFromEmails = Future.traverse(policyMembership.memberEmails) {
-      directoryDAO.loadSubjectFromEmail
-    }.map(_.flatten)
-
-    subjectsFromEmails.flatMap { members =>
       val resourceAndPolicyName = ResourceAndPolicyName(resource, policyName)
-=======
-      val resourceAndPolicyName = ResourceAndPolicyName(resource, policyName)
-      val email = generateGroupEmail(policyName, resource)
       val workbenchSubjects = members.values.flatten.toSet
       val newPolicy = AccessPolicy(resourceAndPolicyName, workbenchSubjects, email, policyMembership.roles, policyMembership.actions)
->>>>>>> 726df512
 
       accessPolicyDAO.loadPolicy(resourceAndPolicyName).flatMap {
         case None => createPolicy(resourceAndPolicyName, members, generateGroupEmail(), policyMembership.roles, policyMembership.actions)
