package org.broadinstitute.dsde.workbench.sam.service

import akka.http.scaladsl.model.StatusCodes
import com.typesafe.scalalogging.LazyLogging
import org.broadinstitute.dsde.workbench.model._
import org.broadinstitute.dsde.workbench.sam._
import org.broadinstitute.dsde.workbench.sam.directory.DirectoryDAO
import org.broadinstitute.dsde.workbench.sam.model._
import org.broadinstitute.dsde.workbench.sam.openam.AccessPolicyDAO
import org.broadinstitute.dsde.workbench.sam.service.ManagedGroupService.ManagedGroupPolicyName

import scala.concurrent.ExecutionContext.Implicits.global
import scala.concurrent.Future

/**
  * Created by gpolumbo on 2/21/2018.
  */
class ManagedGroupService(private val resourceService: ResourceService, private val resourceTypes: Map[ResourceTypeName, ResourceType], private val accessPolicyDAO: AccessPolicyDAO, private val directoryDAO: DirectoryDAO, private val cloudExtensions: CloudExtensions, private val emailDomain: String) extends LazyLogging {

  def managedGroupType: ResourceType = resourceTypes.getOrElse(ManagedGroupService.managedGroupTypeName, throw new WorkbenchException(s"resource type ${ManagedGroupService.managedGroupTypeName.value} not found"))
  def memberRole: ResourceRole = managedGroupType.roles.find(_.roleName == ManagedGroupService.memberRoleName).getOrElse(throw new WorkbenchException(s"${ManagedGroupService.memberRoleName} role does not exist in $managedGroupType"))

  def createManagedGroup(groupId: ResourceId, userInfo: UserInfo): Future[Resource] = {
    for {
      managedGroup <- resourceService.createResource(managedGroupType, groupId, userInfo)
      _ <- createPolicyForMembers(managedGroup)
      _ <- createPolicyForAdminNotification(managedGroup)
      workbenchGroup <- createAggregateGroup(managedGroup, ManagedGroupService.makeMembershipPolicyNames(managedGroup))
      _ <- cloudExtensions.publishGroup(workbenchGroup.id)
    } yield managedGroup
  }

  private def createPolicyForMembers(managedGroup: Resource): Future[AccessPolicy] = {
    val resourceAndPolicyName = ResourceAndPolicyName(managedGroup, ManagedGroupService.memberPolicyName)

    resourceService.createPolicy(resourceAndPolicyName, members = Set.empty, Set(memberRole.roleName), actions = Set.empty)
  }

  private def createPolicyForAdminNotification(managedGroup: Resource): Future[AccessPolicy] = {
    val resourceAndPolicyName = ResourceAndPolicyName(managedGroup, ManagedGroupService.adminNotifierPolicyName)
    resourceService.createPolicy(resourceAndPolicyName, members = Set.empty, roles = Set.empty, actions = Set(ResourceAction("notify_admins")))
  }

  private def createAggregateGroup(resource: Resource, componentPolicies: Set[ResourceAndPolicyName]): Future[BasicWorkbenchGroup] = {
    val email = generateManagedGroupEmail(resource.resourceId)
    val workbenchGroupName = WorkbenchGroupName(resource.resourceId.value)
    directoryDAO.createGroup(BasicWorkbenchGroup(workbenchGroupName, componentPolicies.toSet, email))
  }

  private def generateManagedGroupEmail(resourceId: ResourceId): WorkbenchEmail = {
    val groupName = resourceId.value
    validateGroupName(groupName)
    WorkbenchEmail(constructEmail(groupName))
  }

  private def constructEmail(groupName: String) = {
    s"${groupName}@${emailDomain}"
  }

  private def validateGroupName(groupName: String) = {
    val errors = validateGroupNamePattern(groupName) ++ validateGroupNameLength(constructEmail(groupName))
    if (errors.nonEmpty)
      throw new WorkbenchExceptionWithErrorReport(ErrorReport(StatusCodes.BadRequest, s"Cannot create valid email address with the group name: $groupName" , errors.toSeq))
  }

  private def validateGroupNamePattern(str: String): Option[ErrorReport] = {
    str match {
      case ManagedGroupService.groupNameRe() => None
      case _ => Option(ErrorReport(s"You have specified a group name that contains characters that are not permitted in an email address. Group name may only contain alphanumeric characters, underscores, and dashes"))
    }
  }

  private val maxLength = 64
  private def validateGroupNameLength(str: String): Option[ErrorReport] = {
    if (str.length >= maxLength)
      Option(ErrorReport(s"Email address '$str' is ${str.length} characters in length.  Email address length must be shorter than $maxLength characters"))
    else
      None
  }

  // Per dvoet, when asking for a group, we will just return the group email
  def loadManagedGroup(groupId: ResourceId): Future[Option[WorkbenchEmail]] = {
    directoryDAO.loadGroup(WorkbenchGroupName(groupId.value)).map(_.map(_.email))
  }

  def deleteManagedGroup(groupId: ResourceId): Future[Unit] = {
    for {
      _ <- directoryDAO.deleteGroup(WorkbenchGroupName(groupId.value))
      _ <- cloudExtensions.onGroupDelete(WorkbenchEmail(constructEmail(groupId.value)))
      _ <- resourceService.deleteResource(Resource(managedGroupType.name, groupId))
    } yield ()
  }

  def listGroups(userId: WorkbenchUserId): Future[Set[ManagedGroupMembershipEntry]] = {
    for {
      ripns <- accessPolicyDAO.listAccessPolicies(ManagedGroupService.managedGroupTypeName, userId)
      emailLookup <- directoryDAO.batchLoadGroupEmail(ripns.map(ripn => WorkbenchGroupName(ripn.resourceId.value)))
    } yield {
      val emailLookupMap = emailLookup.toMap
      ripns.map { ripn =>
        ManagedGroupMembershipEntry(ripn.resourceId, ripn.accessPolicyName, emailLookupMap(WorkbenchGroupName(ripn.resourceId.value)))
      }
    }
  }

  def listPolicyMemberEmails(resourceId: ResourceId, policyName: ManagedGroupPolicyName): Future[Set[WorkbenchEmail]] = {
    val resourceAndPolicyName = ResourceAndPolicyName(Resource(ManagedGroupService.managedGroupTypeName, resourceId), policyName)
    accessPolicyDAO.loadPolicy(resourceAndPolicyName) flatMap {
      case Some(policy) => directoryDAO.loadSubjectEmails(policy.members)
      case None => throw new WorkbenchExceptionWithErrorReport(ErrorReport(StatusCodes.NotFound, s"Group or policy could not be found: $resourceAndPolicyName"))
    }
  }

  def overwritePolicyMemberEmails(resourceId: ResourceId, policyName: ManagedGroupPolicyName, emails: Set[WorkbenchEmail]): Future[AccessPolicy] = {
    val resourceAndPolicyName = ResourceAndPolicyName(Resource(ManagedGroupService.managedGroupTypeName, resourceId), policyName)
    accessPolicyDAO.loadPolicy(resourceAndPolicyName).flatMap {
      case Some(policy) => {
        val updatedPolicy = AccessPolicyMembership(emails, policy.actions, policy.roles)
        resourceService.overwritePolicy(managedGroupType, resourceAndPolicyName.accessPolicyName, resourceAndPolicyName.resource, updatedPolicy)
      }
      case None => throw new WorkbenchExceptionWithErrorReport(ErrorReport(StatusCodes.NotFound, s"Group or policy could not be found: $resourceAndPolicyName"))
    }
  }

  def addSubjectToPolicy(resourceId: ResourceId, policyName: ManagedGroupPolicyName, subject: WorkbenchSubject): Future[Unit] = {
    val resourceAndPolicyName = ResourceAndPolicyName(Resource(ManagedGroupService.managedGroupTypeName, resourceId), policyName)
    resourceService.addSubjectToPolicy(resourceAndPolicyName, subject)
  }

  def removeSubjectFromPolicy(resourceId: ResourceId, policyName: ManagedGroupPolicyName, subject: WorkbenchSubject): Future[Unit] = {
    val resourceAndPolicyName = ResourceAndPolicyName(Resource(ManagedGroupService.managedGroupTypeName, resourceId), policyName)
    resourceService.removeSubjectFromPolicy(resourceAndPolicyName, subject)
  }

  def requestAccess(resourceId: ResourceId, requesterUserId: WorkbenchUserId): Future[Unit] = {
    val resourceAndPolicyName = ResourceAndPolicyName(Resource(ManagedGroupService.managedGroupTypeName, resourceId), ManagedGroupService.adminPolicyName)
    accessPolicyDAO.listFlattenedPolicyUsers(resourceAndPolicyName).map { users =>
      val notifications = users.map { recipientUserId =>
        Notifications.GroupAccessRequestNotification(recipientUserId, WorkbenchGroupName(resourceId.value).value, users, requesterUserId)
      }

      cloudExtensions.fireAndForgetNotifications(notifications)
    }
  }
}

object ManagedGroupService {
  val managedGroupTypeName = ResourceTypeName("managed-group")
  val groupNameRe = "^[A-z0-9_-]+$".r
  private val memberValue = "member"
  private val adminValue = "admin"
  private val adminNotifierValue = "admin-notifier"

  type ManagedGroupPolicyName = AccessPolicyName with AllowedManagedGroupPolicyName
  // In lieu of an Enumeration, this trait is being used to ensure that we can only have these policies in a Managed Group
  sealed trait AllowedManagedGroupPolicyName
  val adminPolicyName: ManagedGroupPolicyName = new AccessPolicyName(adminValue) with AllowedManagedGroupPolicyName
  val memberPolicyName: ManagedGroupPolicyName = new AccessPolicyName(memberValue) with AllowedManagedGroupPolicyName
  val adminNotifierPolicyName: ManagedGroupPolicyName = new AccessPolicyName(adminNotifierValue) with AllowedManagedGroupPolicyName

  def getPolicyName(policyName: String): ManagedGroupPolicyName = {
    policyName match {
<<<<<<< HEAD
      case "members" => ManagedGroupService.memberPolicyName
      case "admins" => ManagedGroupService.adminPolicyName
      case "admin-notifiers" => ManagedGroupService.adminNotifierPolicyName
      case _ => throw new WorkbenchExceptionWithErrorReport(ErrorReport(StatusCodes.NotFound, "Policy name for managed groups must be one of: [\"admins\", \"members\"]"))
=======
      case "member" => ManagedGroupService.memberPolicyName
      case "admin" => ManagedGroupService.adminPolicyName
      case _ => throw new WorkbenchExceptionWithErrorReport(ErrorReport(StatusCodes.NotFound, "Policy name for managed groups must be one of: [\"admin\", \"member\"]"))
>>>>>>> 9b230064
    }
  }

  def makeMembershipPolicyNames(r: Resource): Set[ResourceAndPolicyName] =
    Set(adminPolicyName, memberPolicyName).map(ResourceAndPolicyName(r, _))

  type MangedGroupRoleName = ResourceRoleName with AllowedManagedGroupRoleName
  // In lieu of an Enumeration, this trait is being used to ensure that we can only have these Roles in a Managed Group
  sealed trait AllowedManagedGroupRoleName
  val adminRoleName = new ResourceRoleName(adminValue) with AllowedManagedGroupRoleName
  val memberRoleName = new ResourceRoleName(memberValue) with AllowedManagedGroupRoleName
  val adminNotifierRoleName = new ResourceRoleName(adminNotifierValue) with AllowedManagedGroupRoleName

  def getRoleName(roleName: String): MangedGroupRoleName = {
    roleName match {
      case `memberValue` => ManagedGroupService.memberRoleName
      case `adminValue` => ManagedGroupService.adminRoleName
      case `adminNotifierValue` => ManagedGroupService.adminNotifierRoleName
      case _ => throw new WorkbenchExceptionWithErrorReport(ErrorReport(StatusCodes.NotFound, s"Role name for managed groups must be one of: ['$adminValue', '$memberValue']"))
    }
  }
}<|MERGE_RESOLUTION|>--- conflicted
+++ resolved
@@ -160,16 +160,10 @@
 
   def getPolicyName(policyName: String): ManagedGroupPolicyName = {
     policyName match {
-<<<<<<< HEAD
-      case "members" => ManagedGroupService.memberPolicyName
-      case "admins" => ManagedGroupService.adminPolicyName
+      case "member" => ManagedGroupService.memberPolicyName
+      case "admin" => ManagedGroupService.adminPolicyName
       case "admin-notifiers" => ManagedGroupService.adminNotifierPolicyName
       case _ => throw new WorkbenchExceptionWithErrorReport(ErrorReport(StatusCodes.NotFound, "Policy name for managed groups must be one of: [\"admins\", \"members\"]"))
-=======
-      case "member" => ManagedGroupService.memberPolicyName
-      case "admin" => ManagedGroupService.adminPolicyName
-      case _ => throw new WorkbenchExceptionWithErrorReport(ErrorReport(StatusCodes.NotFound, "Policy name for managed groups must be one of: [\"admin\", \"member\"]"))
->>>>>>> 9b230064
     }
   }
 
