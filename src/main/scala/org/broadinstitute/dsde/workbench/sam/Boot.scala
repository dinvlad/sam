package org.broadinstitute.dsde.workbench.sam

import akka.actor.ActorSystem
import akka.http.scaladsl.Http
import akka.stream.ActorMaterializer
import com.typesafe.config.ConfigFactory
import com.typesafe.scalalogging.LazyLogging
import net.ceedubs.ficus.Ficus._
import org.broadinstitute.dsde.workbench.sam.api.{SamRoutes, StandardUserInfoDirectives}
import org.broadinstitute.dsde.workbench.sam.directory._
import org.broadinstitute.dsde.workbench.sam.model.ResourceType
import org.broadinstitute.dsde.workbench.sam.openam.{OpenAmDAO, _}
import org.broadinstitute.dsde.workbench.sam.service.ResourceService

import scala.concurrent.Future

object Boot extends App with LazyLogging {

  private def startup(): Unit = {

    val config = ConfigFactory.load()

    val directoryConfig = config.as[DirectoryConfig]("directory")

    // we need an ActorSystem to host our application in
    implicit val system = ActorSystem("sam")
    implicit val materializer = ActorMaterializer()
    import scala.concurrent.ExecutionContext.Implicits.global

    val conf = ConfigFactory.load()

    val accessManagementDAO = new OpenAmDAO(conf.getConfig("openam").getString("url"))
    val directoryDAO = new JndiDirectoryDAO(directoryConfig)

    val resourceService = new ResourceService(accessManagementDAO, directoryDAO)

<<<<<<< HEAD
    def syncResourceTypes(resources: Set[ResourceType]): Unit = {
=======
    def syncResourceTypes(resources: Set[ResourceType]) = {
>>>>>>> 3e37f8e0
      logger.info("Syncing resource types...")
      Future.traverse(resources) {
        resourceService.createResourceType
      }
      logger.info("Resource types synced.")
    }

    //Before booting, sync resource types in config with OpenAM
    val resourceTypes = config.as[Set[ResourceType]]("resourceTypes")
    syncResourceTypes(resourceTypes).recover {
      case t: Throwable => logger.error("failure syncing resource types", t)
    }

    val samRoutes = new SamRoutes(resourceService) with StandardUserInfoDirectives

    Http().bindAndHandle(samRoutes.route, "localhost", 8080)
  }

  startup()
}<|MERGE_RESOLUTION|>--- conflicted
+++ resolved
@@ -34,16 +34,11 @@
 
     val resourceService = new ResourceService(accessManagementDAO, directoryDAO)
 
-<<<<<<< HEAD
-    def syncResourceTypes(resources: Set[ResourceType]): Unit = {
-=======
     def syncResourceTypes(resources: Set[ResourceType]) = {
->>>>>>> 3e37f8e0
       logger.info("Syncing resource types...")
       Future.traverse(resources) {
         resourceService.createResourceType
       }
-      logger.info("Resource types synced.")
     }
 
     //Before booting, sync resource types in config with OpenAM
