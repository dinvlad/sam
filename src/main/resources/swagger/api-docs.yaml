--- conflicted
+++ resolved
@@ -1103,22 +1103,6 @@
       - group_name@company.com
       - foo@bar.com
 
-<<<<<<< HEAD
-  CreateResourceRequest:
-    description: information to create a resource
-    required:
-      - resourceId
-      - policies
-    properties:
-      resourceId:
-        type: string
-        description: id of the resource to create
-      policies:
-        type: object
-        additionalProperties:
-          $ref: '#/definitions/AccessPolicyMembership'
-        description: map of initial policies to create
-=======
   ArrayOfScopes:
     description: An array of scopes
     type: array
@@ -1128,7 +1112,20 @@
       - https://www.googleapis.com/auth/userinfo.email
       - https://www.googleapis.com/auth/userinfo.profile
 
->>>>>>> 9bc403e8
+  CreateResourceRequest:
+    description: information to create a resource
+    required:
+      - resourceId
+      - policies
+    properties:
+      resourceId:
+        type: string
+        description: id of the resource to create
+      policies:
+        type: object
+        additionalProperties:
+          $ref: '#/definitions/AccessPolicyMembership'
+        description: map of initial policies to create
 
   Enabled:
     description: the status of the user's account
